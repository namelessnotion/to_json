--- conflicted
+++ resolved
@@ -39,21 +39,13 @@
     end
     s = BenchmarkSerializer.new
     enough.times {
-<<<<<<< HEAD
-      BenchmarkSerializer.json!
-=======
       s.json!
->>>>>>> 6b774766
     }
   end
   b.report('ToJson (block)') do
     s = ToJson::Serializer.new
     enough.times {
-<<<<<<< HEAD
-      ToJson::Serializer.json! {
-=======
       s.json! {
->>>>>>> 6b774766
         put :name, "Garrett Bjerkhoel"
         put :birthday, Time.local(1991, 9, 14)
         put :street do
